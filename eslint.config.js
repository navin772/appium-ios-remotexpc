--- conflicted
+++ resolved
@@ -1,18 +1,10 @@
-<<<<<<< HEAD
 import appiumConfig from '@appium/eslint-config-appium-ts';
-=======
-import eslint from '@eslint/js';
-import tseslint from 'typescript-eslint';
->>>>>>> 43371874
 import unicorn from 'eslint-plugin-unicorn';
 
 export default [
   ...appiumConfig,
   {
     files: ['**/*.ts'],
-    plugins: {
-      unicorn: unicorn,
-    },
     linterOptions: {
       reportUnusedDisableDirectives: 'off',
     },
@@ -44,13 +36,8 @@
       'unicorn/filename-case': [
         'error',
         {
-<<<<<<< HEAD
           case: 'kebabCase',
         },
-=======
-          'case': 'kebabCase'
-        }
->>>>>>> 43371874
       ],
     },
     ignores: ['**/build/**', '**/node_modules/**'],
